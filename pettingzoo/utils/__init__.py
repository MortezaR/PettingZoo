from .random_demo import random_demo
from .wrapper import wrapper
<<<<<<< HEAD
from .agent_selection import agent_selection
=======
from .markov_game import markov_game
>>>>>>> 94a9e318
<|MERGE_RESOLUTION|>--- conflicted
+++ resolved
@@ -1,7 +1,4 @@
 from .random_demo import random_demo
 from .wrapper import wrapper
-<<<<<<< HEAD
 from .agent_selection import agent_selection
-=======
-from .markov_game import markov_game
->>>>>>> 94a9e318
+from .markov_game import markov_game