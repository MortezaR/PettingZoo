from . import chess_utils
import chess
from pettingzoo import AECEnv
from gym import spaces
import numpy as np
import warnings
from pettingzoo.utils.agent_selector import agent_selector


class env(AECEnv):

    metadata = {'render.modes': ['human', 'ascii']}

    def __init__(self):
        super(env, self).__init__()

        self.board = chess.Board()

        self.agents = ["player_{}".format(i) for i in range(2)]

        self.agent_order = list(self.agents)
        self._agent_selector = agent_selector(self.agent_order)

        self.action_spaces = {name: spaces.Discrete(8 * 8 * 73) for name in self.agents}
        self.observation_spaces = {name: spaces.Box(low=0, high=1, shape=(8, 8, 20), dtype=np.float32) for name in self.agents}

        self.rewards = {name: 0 for name in self.agents}
        self.dones = {name: False for name in self.agents}
        self.infos = {name: {'legal_moves': []} for name in self.agents}

        self.agent_selection = self._agent_selector.reset()

<<<<<<< HEAD
        self.has_reset = False
=======
        self.num_agents = len(self.agents)

        self.reset()
>>>>>>> dfa20b2b

    def observe(self, agent):
        assert self.has_reset, "reset() needs to be called before observe"
        return chess_utils.get_observation(self.board, self.agents.index(agent))

    def reset(self, observe=True):
        self.has_reset = True

        self.board = chess.Board()

        self.agent_selection = self._agent_selector.reset()

        self.rewards = {name: 0 for name in self.agents}
        self.dones = {name: False for name in self.agents}
        self.infos = {name: {'legal_moves': []} for name in self.agents}
        self.infos[self.agent_selection]['legal_moves'] = chess_utils.legal_moves(self.board)

        if observe:
            return self.observe(self.agent_selection)
        else:
            return

    def set_game_result(self, result_val):
        for i, name in enumerate(self.agents):
            self.dones[name] = True
            result_coef = 1 if i == 0 else -1
            self.rewards[name] = result_val * result_coef
            self.infos[name] = {'legal_moves': []}

    def step(self, action, observe=True):
        assert self.has_reset, "reset() needs to be called before step"

        current_agent = self.agent_selection
        current_index = self.agents.index(current_agent)
        self.agent_selection = next_agent = self._agent_selector.next()

        old_legal_moves = self.infos[current_agent]['legal_moves']

        if action not in old_legal_moves:
            warnings.warn("Bad chess move made, game terminating with current player losing. \nenv.infos[player]['legal_moves'] contains a list of all legal moves that can be chosen.")
            player_loses_val = -1 if current_index == 0 else 1
            self.set_game_result(player_loses_val)
            self.rewards[next_agent] = 0
        else:
            chosen_move = chess_utils.action_to_move(self.board, action, current_index)
            assert chosen_move in self.board.legal_moves
            self.board.push(chosen_move)

            next_legal_moves = chess_utils.legal_moves(self.board)

            is_stale_or_checkmate = not any(next_legal_moves)

            # claim draw is set to be true to allign with normal tournament rules
            is_repetition = self.board.is_repetition(3)
            is_50_move_rule = self.board.can_claim_fifty_moves()
            is_claimable_draw = is_repetition or is_50_move_rule
            game_over = is_claimable_draw or is_stale_or_checkmate

            if game_over:
                result = self.board.result(claim_draw=True)
                result_val = chess_utils.result_to_int(result)
                self.set_game_result(result_val)
            else:
                self.infos[current_agent] = {'legal_moves': []}
                self.infos[next_agent] = {'legal_moves': next_legal_moves}
                assert len(self.infos[next_agent]['legal_moves'])

        if observe:
            next_observation = self.observe(next_agent)
        else:
            next_observation = None
        return next_observation

    def render(self, mode='human'):
        print(self.board)

    def close(self):
        pass<|MERGE_RESOLUTION|>--- conflicted
+++ resolved
@@ -30,13 +30,9 @@
 
         self.agent_selection = self._agent_selector.reset()
 
-<<<<<<< HEAD
         self.has_reset = False
-=======
+
         self.num_agents = len(self.agents)
-
-        self.reset()
->>>>>>> dfa20b2b
 
     def observe(self, agent):
         assert self.has_reset, "reset() needs to be called before observe"
