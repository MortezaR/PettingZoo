import chess
<<<<<<< HEAD
=======
from . import chess_utils
>>>>>>> 00357104
import numpy as np

from . import chess_utils


def assert_asserts(x):
    try:
        x()
    except AssertionError:
        return True
    return False


<<<<<<< HEAD
def test_chess():
    assert chess_utils.move_to_coord(chess.Move.from_uci("a8b7")) == (0, 7)
    assert chess_utils.move_to_coord(chess.Move.from_uci("g3b7")) == (6, 2)

    assert (chess_utils.get_knight_dir((2, 1)) == 7)
    assert (chess_utils.get_knight_dir((-2, 1)) == 1)
    assert assert_asserts(lambda: chess_utils.get_knight_dir((-1, 1)))

    assert chess_utils.get_queen_dir((5, -5)) == (4, 5)
    assert chess_utils.get_queen_dir((8, 0)) == (7, 6)
    assert chess_utils.get_queen_dir((0, -1)) == (0, 3)
    assert assert_asserts(lambda: chess_utils.get_queen_dir((0, 0)))
    assert assert_asserts(lambda: chess_utils.get_queen_dir((1, 2)))
    assert assert_asserts(lambda: chess_utils.get_queen_dir((2, -8)))

    assert chess_utils.get_move_plane(chess.Move.from_uci("e1g1")) == chess_utils.get_queen_plane((2, 0))  # castles kingside
    assert chess_utils.get_move_plane(chess.Move.from_uci("g1f3")) == 56 + chess_utils.get_knight_dir((-1, 2))  # castles kingside
    assert chess_utils.get_move_plane(chess.Move.from_uci("f7f8q")) == chess_utils.get_queen_plane((0, 1))
    assert chess_utils.get_move_plane(chess.Move.from_uci("f7f8r")) == 56 + 8 + 2 + 1 * 3
    assert chess_utils.get_move_plane(chess.Move.from_uci("f7g8n")) == 56 + 8 + 0 + 2 * 3

    assert str(chess_utils.mirror_move(chess.Move.from_uci("f7g8"))) == "f2g1"

    board = chess.Board()
    board.push_san("e4")
    test_action = np.ones([8, 8, 73]) * -100
    test_action[0, 1, 4] = 1
    board.push_san("c5")
    _ = chess_utils.get_observation(board, player=1)
    board.push_san("e5")
    _ = chess_utils.get_observation(board, player=1)
    board.push_san("d5")
    _ = chess_utils.get_observation(board, player=1)
    board.push_san("a3")
    _ = chess_utils.get_observation(board, player=1)
    board.push_san("d4")
    _ = chess_utils.get_observation(board, player=1)
    board.push_san("c4")
    _ = chess_utils.get_observation(board, player=1)
=======
assert chess_utils.move_to_coord(chess.Move.from_uci("a8b7")) == (0, 7)
assert chess_utils.move_to_coord(chess.Move.from_uci("g3b7")) == (6, 2)

assert (chess_utils.get_knight_dir((2, 1)) == 7)
assert (chess_utils.get_knight_dir((-2, 1)) == 1)
assert assert_asserts(lambda: chess_utils.get_knight_dir((-1, 1)))

assert chess_utils.get_queen_dir((5, -5)) == (4, 5)
assert chess_utils.get_queen_dir((8, 0)) == (7, 6)
assert chess_utils.get_queen_dir((0, -1)) == (0, 3)
assert assert_asserts(lambda: chess_utils.get_queen_dir((0, 0)))
assert assert_asserts(lambda: chess_utils.get_queen_dir((1, 2)))
assert assert_asserts(lambda: chess_utils.get_queen_dir((2, -8)))

assert chess_utils.get_move_plane(chess.Move.from_uci("e1g1")) == chess_utils.get_queen_plane((2, 0))  # castles kingside
assert chess_utils.get_move_plane(chess.Move.from_uci("g1f3")) == 56 + chess_utils.get_knight_dir((-1, 2))  # castles kingside
assert chess_utils.get_move_plane(chess.Move.from_uci("f7f8q")) == chess_utils.get_queen_plane((0, 1))
assert chess_utils.get_move_plane(chess.Move.from_uci("f7f8r")) == 56 + 8 + 2 + 1 * 3
assert chess_utils.get_move_plane(chess.Move.from_uci("f7g8n")) == 56 + 8 + 0 + 2 * 3

assert str(chess_utils.mirror_move(chess.Move.from_uci("f7g8"))) == "f2g1"

board = chess.Board()
board.push_san("e4")
print(chess_utils.sample_action(board, np.ones([8, 8, 73])))
print(chess_utils.sample_action(board, np.ones([8, 8, 73])))
test_action = np.ones([8, 8, 73]) * -100
test_action[0, 1, 4] = 1
assert str(chess_utils.sample_action(board, test_action)) == "a2a4"
board.push_san("c5")
obs = chess_utils.get_observation(board, player=1)
board.push_san("e5")
obs = chess_utils.get_observation(board, player=1)
board.push_san("d5")
obs = chess_utils.get_observation(board, player=1)
board.push_san("a3")
obs = chess_utils.get_observation(board, player=1)
board.push_san("d4")
obs = chess_utils.get_observation(board, player=1)
board.push_san("c4")
obs = chess_utils.get_observation(board, player=1)
>>>>>>> 00357104
<|MERGE_RESOLUTION|>--- conflicted
+++ resolved
@@ -1,8 +1,5 @@
 import chess
-<<<<<<< HEAD
-=======
 from . import chess_utils
->>>>>>> 00357104
 import numpy as np
 
 from . import chess_utils
@@ -16,47 +13,6 @@
     return False
 
 
-<<<<<<< HEAD
-def test_chess():
-    assert chess_utils.move_to_coord(chess.Move.from_uci("a8b7")) == (0, 7)
-    assert chess_utils.move_to_coord(chess.Move.from_uci("g3b7")) == (6, 2)
-
-    assert (chess_utils.get_knight_dir((2, 1)) == 7)
-    assert (chess_utils.get_knight_dir((-2, 1)) == 1)
-    assert assert_asserts(lambda: chess_utils.get_knight_dir((-1, 1)))
-
-    assert chess_utils.get_queen_dir((5, -5)) == (4, 5)
-    assert chess_utils.get_queen_dir((8, 0)) == (7, 6)
-    assert chess_utils.get_queen_dir((0, -1)) == (0, 3)
-    assert assert_asserts(lambda: chess_utils.get_queen_dir((0, 0)))
-    assert assert_asserts(lambda: chess_utils.get_queen_dir((1, 2)))
-    assert assert_asserts(lambda: chess_utils.get_queen_dir((2, -8)))
-
-    assert chess_utils.get_move_plane(chess.Move.from_uci("e1g1")) == chess_utils.get_queen_plane((2, 0))  # castles kingside
-    assert chess_utils.get_move_plane(chess.Move.from_uci("g1f3")) == 56 + chess_utils.get_knight_dir((-1, 2))  # castles kingside
-    assert chess_utils.get_move_plane(chess.Move.from_uci("f7f8q")) == chess_utils.get_queen_plane((0, 1))
-    assert chess_utils.get_move_plane(chess.Move.from_uci("f7f8r")) == 56 + 8 + 2 + 1 * 3
-    assert chess_utils.get_move_plane(chess.Move.from_uci("f7g8n")) == 56 + 8 + 0 + 2 * 3
-
-    assert str(chess_utils.mirror_move(chess.Move.from_uci("f7g8"))) == "f2g1"
-
-    board = chess.Board()
-    board.push_san("e4")
-    test_action = np.ones([8, 8, 73]) * -100
-    test_action[0, 1, 4] = 1
-    board.push_san("c5")
-    _ = chess_utils.get_observation(board, player=1)
-    board.push_san("e5")
-    _ = chess_utils.get_observation(board, player=1)
-    board.push_san("d5")
-    _ = chess_utils.get_observation(board, player=1)
-    board.push_san("a3")
-    _ = chess_utils.get_observation(board, player=1)
-    board.push_san("d4")
-    _ = chess_utils.get_observation(board, player=1)
-    board.push_san("c4")
-    _ = chess_utils.get_observation(board, player=1)
-=======
 assert chess_utils.move_to_coord(chess.Move.from_uci("a8b7")) == (0, 7)
 assert chess_utils.move_to_coord(chess.Move.from_uci("g3b7")) == (6, 2)
 
@@ -97,5 +53,4 @@
 board.push_san("d4")
 obs = chess_utils.get_observation(board, player=1)
 board.push_san("c4")
-obs = chess_utils.get_observation(board, player=1)
->>>>>>> 00357104
+obs = chess_utils.get_observation(board, player=1)