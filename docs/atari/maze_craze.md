--- conflicted
+++ resolved
@@ -12,10 +12,6 @@
 
 ### Maze Craze: Blockade
 
-<<<<<<< HEAD
-This environment is part of the [Atari environments](atari). Please read that page first for general information.
-=======
->>>>>>> d1d70b54
 
 
 This environment is part of the [Atari environments](../atari). Please read that page first for general information.
@@ -30,13 +26,9 @@
 
 `agents= ["first_0", "second_0"]`
 
-<<<<<<< HEAD
-![maze_craze_blockade gif](docs/atari/atari_maze_craze.gif)
-=======
 
 
 ![maze_craze_blockade gif](atari_maze_craze.gif)
->>>>>>> d1d70b54
 
 
 
@@ -70,15 +62,11 @@
 
 #### Environment parameters
 
-<<<<<<< HEAD
-Some environment parameters are common to all Atari environments and are described in the [base Atari documentation](atari).
-=======
 
 
 Some environment parameters are common to all Atari environments and are described in the [base Atari documentation](../atari).
 
 
->>>>>>> d1d70b54
 
 Parameters specific to Maze Craze are
 
