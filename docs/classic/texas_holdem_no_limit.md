---
actions: "Discrete"
title: "Texas Hold'em No Limit"
agents: "2"
manual-control: "No"
action-shape: "Discrete(5)"
action-values: "Discrete(5)"
observation-shape: "(54,)"
observation-values: "[0, 100]"
import: "from pettingzoo.classic import texas_holdem_no_limit_v6"
agent-labels: "agents= ['player_0', 'player_1']"
---

<div class="docu-info" markdown="1">
{% include info_box.md %}
</div>

<div class="docu-content" markdown="1">
<div class="appear_big env-title" markdown="1">
{% include env_icon.md %}
## {{page.title}}
</div>


Texas Hold'em No Limit is a variation of Texas Hold'em where there is no limit on the amount of each raise or the number of raises.

Our implementation wraps [RLCard](http://rlcard.org/games.html#no-limit-texas-hold-em) and you can refer to its documentation for additional details. Please cite their work if you use this game in research.

### Arguments

<<<<<<< HEAD
``` python
texas_holdem_no_limit_v5.env(num_players=2)
=======
```
texas_holdem_no_limit_v6.env(num_players=2)
>>>>>>> 119abbf0
```

`num_players`: Sets the number of players in the game. Minimum is 2.


Texas Hold'em is a poker game involving 2 players and a regular 52 cards deck. At the beginning, both players get two cards. After betting, three community cards are shown and another round follows. At any time, a player could fold and the game will end. The winner will receive +1 as a reward and the loser will get -1. This is an implementation of the standard limited version of Texas Hold'm, sometimes referred to as 'Limit Texas Hold'em'.

Our implementation wraps [RLCard](http://rlcard.org/games.html#limit-texas-hold-em) and you can refer to its documentation for additional details. Please cite their work if you use this game in research.


### Observation Space

The observation is a dictionary which contains an `'obs'` element which is the usual RL observation described below, and an  `'action_mask'` which holds the legal moves, described in the Legal Actions Mask section.

The main observation space is similar to Texas Hold'em. The first 52 entries represent the union of the current player's hand and the community cards.

|  Index  | Description                                  |  Values  |
|:-------:|----------------------------------------------|:--------:|
|  0 - 12 | Spades<br>_`0`: A, `1`: 2, ..., `12`: K_     |  [0, 1]  |
| 13 - 25 | Hearts<br>_`13`: A, `14`: 2, ..., `25`: K_   |  [0, 1]  |
| 26 - 38 | Diamonds<br>_`26`: A, `27`: 2, ..., `38`: K_ |  [0, 1]  |
| 39 - 51 | Clubs<br>_`39`: A, `40`: 2, ..., `51`: K_    |  [0, 1]  |
|    52   | Number of Chips of player_0                  | [0, 100] |
|    53   | Number of Chips of player_1                  | [0, 100] |

#### Legal Actions Mask

The legal moves available to the current agent are found in the `action_mask` element of the dictionary observation. The `action_mask` is a binary vector where each index of the vector represents whether the action is legal or not. The `action_mask` will be all zeros for any agent except the one whose turn it is. Taking an illegal move ends the game with a reward of -1 for the illegally moving agent and a reward of 0 for all other agents.

### Action Space

| Action ID   |     Action         |
| ----------- | :----------------- |
| 0           | Fold               |
| 1           | Check & Call       |
| 2           | Raise Half Pot     |
| 3           | Raise Full Pot     |
| 4           | All In             |

### Rewards

| Winner          | Loser           |
| :-------------: | :-------------: |
| +raised chips/2 | -raised chips/2 |

### Version History

* v6: Upgrade to RLCard 1.0.5, fixes to the action space as ACPC (1.12.0)
* v5: Upgrade to RLCard 1.0.4, fixes to rewards with greater than 2 players (1.11.1)
* v4: Upgrade to RLCard 1.0.3 (1.11.0)
* v3: Fixed bug in arbitrary calls to observe() (1.8.0)
* v2: Bumped RLCard version, bug fixes, legal action mask in observation replaced illegal move list in infos (1.5.0)
* v1: Bumped RLCard version, fixed observation space, adopted new agent iteration scheme where all agents are iterated over after they are done (1.4.0)
* v0: Initial versions release (1.0.0)
</div><|MERGE_RESOLUTION|>--- conflicted
+++ resolved
@@ -28,13 +28,8 @@
 
 ### Arguments
 
-<<<<<<< HEAD
 ``` python
-texas_holdem_no_limit_v5.env(num_players=2)
-=======
-```
 texas_holdem_no_limit_v6.env(num_players=2)
->>>>>>> 119abbf0
 ```
 
 `num_players`: Sets the number of players in the game. Minimum is 2.
