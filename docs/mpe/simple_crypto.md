---
layout: docu
observations: Vector
actions: Discrete
agents: 2
manual-control: No
action-shape: (4)
action-values: Discrete(4)
observation-shape: (4),(8)
observation-values: (-inf,inf)
num-states: ?
---


### Simple Crypto

<<<<<<< HEAD
This environment is part of the [MPE environments](mpe). Please read that page first for general information. 
=======
>>>>>>> d1d70b54


This environment is part of the [MPE environments](../mpe). Please read that page first for general information. 





`pettingzoo.mpe import simple_crypto_v0`



`agents= [eve_0, bob_0, alice_0]`

<<<<<<< HEAD
![](docs/mpe/mpe_simple_crypto.gif)
=======


![](mpe_simple_crypto.gif)
>>>>>>> d1d70b54



*AEC diagram*



In this environment, there are 2 good agents (Alice and Bob) and 1 adversary (Eve). Alice must sent a private 1 bit message to Bob over a public channel. Alice and Bob are rewarded +2 if Bob reconstructs the message, but are rewarded -2 if Eve reconstruct the message (that adds to 0 if both teams recontruct the bit). Eve is rewarded -2 based if it cannot reconstruct the signal, zero if it can. Alice and Bob have a private key (randomly generated at beginning of each episode), which they must learn to use to encrypt the message.





Alice observation space: `[message, private_key]`



Bob observation space: `[private_key, alices_comm]`



Eve observation space: `[alices_comm]`



Alice action space: `[say_0, say_1, say_2, say_3]`



Bob action space: `[say_0, say_1, say_2, say_3]`



Eve action space: `[say_0, say_1, say_2, say_3]`



For Bob and Eve, their communication is checked to be the 1 bit of information that Alice is trying to convey.



```

simple_crypto.env(seed=None, max_frames=100)

```



```

seed: seed for random values. Set to None to use machine random source. Set to fixed value for deterministic behavior



max_frames: number of frames (a step for each agent) until game terminates

```<|MERGE_RESOLUTION|>--- conflicted
+++ resolved
@@ -14,10 +14,6 @@
 
 ### Simple Crypto
 
-<<<<<<< HEAD
-This environment is part of the [MPE environments](mpe). Please read that page first for general information. 
-=======
->>>>>>> d1d70b54
 
 
 This environment is part of the [MPE environments](../mpe). Please read that page first for general information. 
@@ -32,13 +28,9 @@
 
 `agents= [eve_0, bob_0, alice_0]`
 
-<<<<<<< HEAD
-![](docs/mpe/mpe_simple_crypto.gif)
-=======
 
 
 ![](mpe_simple_crypto.gif)
->>>>>>> d1d70b54
 
 
 
